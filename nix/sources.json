{
    "advisory-db": {
        "branch": "master",
        "builtin": false,
        "description": "Security advisory database for Rust crates published through crates.io",
        "homepage": "https://rustsec.org",
        "owner": "RustSec",
        "repo": "advisory-db",
        "rev": "ca4219e11d7c6edabf5c4d5003eea245868af6f0",
        "sha256": "0xnja0lx1x4ph6d38kkcw87q2px317hnvcvchjhq420v0z65hhp5",
        "type": "tarball",
        "url": "https://github.com/RustSec/advisory-db/archive/ca4219e11d7c6edabf5c4d5003eea245868af6f0.tar.gz",
        "url_template": "https://github.com/<owner>/<repo>/archive/<rev>.tar.gz"
    },
    "bats-support": {
        "branch": "v0.3.0",
        "builtin": false,
        "description": "Supporting library for Bats test helpers",
        "homepage": null,
        "owner": "ztombol",
        "repo": "bats-support",
        "rev": "24a72e14349690bcbf7c151b9d2d1cdd32d36eb1",
        "sha256": "1sm1y752jrz41qm4bxivk1363ac5zpkyshkk156aqf2p5qjxgpp0",
        "type": "tarball",
        "url": "https://github.com/ztombol/bats-support/archive/24a72e14349690bcbf7c151b9d2d1cdd32d36eb1.tar.gz",
        "url_template": "https://github.com/<owner>/<repo>/archive/<rev>.tar.gz"
    },
    "common": {
        "ref": "master",
        "repo": "ssh://git@github.com/dfinity-lab/common",
        "rev": "05c44eddb864464c06c27295460eabcf923bc2e9",
        "type": "git"
    },
    "dfinity": {
<<<<<<< HEAD
        "ref": "joachim-spec-0.9-all",
        "repo": "ssh://git@github.com/dfinity-lab/dfinity",
        "rev": "e6f72b266dc0f33be870d6758a92213b7983f509",
=======
        "ref": "release-2020-07-24.RC00",
        "repo": "ssh://git@github.com/dfinity-lab/dfinity",
        "rev": "863732a2c0a1b2814e6550a21f36e0f1ec23d604",
>>>>>>> aaf51070
        "type": "git"
    },
    "ic-ref": {
        "ref": "release-0.9",
        "repo": "ssh://git@github.com/dfinity-lab/ic-ref",
<<<<<<< HEAD
        "rev": "6f28f71919954d39b362d6bb21bd6405b87cf94c",
=======
        "rev": "eb3fd27a3c91818afabd306ddb9be0dfbf5f2792",
>>>>>>> aaf51070
        "type": "git"
    },
    "motoko": {
        "ref": "master",
        "repo": "ssh://git@github.com/dfinity-lab/motoko",
        "rev": "a86a1b9d307f58d2a55714dfb6632829794a78cc",
        "type": "git"
    },
    "napalm": {
        "branch": "master",
        "builtin": false,
        "description": "Support for building npm packages in Nix and lightweight npm registry",
        "homepage": "",
        "owner": "nmattia",
        "repo": "napalm",
        "rev": "47e8d246cba57a346db15f6a33ba61c54d3b5c05",
        "sha256": "1dxj8jqi0292s1xalis0mr1p3ck3zxqxx0xwlvx856kcnp317x8b",
        "type": "tarball",
        "url": "https://github.com/nmattia/napalm/archive/47e8d246cba57a346db15f6a33ba61c54d3b5c05.tar.gz",
        "url_template": "https://github.com/<owner>/<repo>/archive/<rev>.tar.gz"
    }
}<|MERGE_RESOLUTION|>--- conflicted
+++ resolved
@@ -32,31 +32,21 @@
         "type": "git"
     },
     "dfinity": {
-<<<<<<< HEAD
         "ref": "joachim-spec-0.9-all",
         "repo": "ssh://git@github.com/dfinity-lab/dfinity",
-        "rev": "e6f72b266dc0f33be870d6758a92213b7983f509",
-=======
-        "ref": "release-2020-07-24.RC00",
-        "repo": "ssh://git@github.com/dfinity-lab/dfinity",
-        "rev": "863732a2c0a1b2814e6550a21f36e0f1ec23d604",
->>>>>>> aaf51070
+        "rev": "a12d96f1652cc8411e27fce9c7efe7ca5dff1e89",
         "type": "git"
     },
     "ic-ref": {
         "ref": "release-0.9",
         "repo": "ssh://git@github.com/dfinity-lab/ic-ref",
-<<<<<<< HEAD
-        "rev": "6f28f71919954d39b362d6bb21bd6405b87cf94c",
-=======
-        "rev": "eb3fd27a3c91818afabd306ddb9be0dfbf5f2792",
->>>>>>> aaf51070
+        "rev": "14a8170db56db7ea3c902415ed23d7706f6e7c00",
         "type": "git"
     },
     "motoko": {
         "ref": "master",
         "repo": "ssh://git@github.com/dfinity-lab/motoko",
-        "rev": "a86a1b9d307f58d2a55714dfb6632829794a78cc",
+        "rev": "e62d449e11b5852901f1c9cd1b7706fc63a51ef4",
         "type": "git"
     },
     "napalm": {
