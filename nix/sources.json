--- conflicted
+++ resolved
@@ -1,17 +1,4 @@
 {
-<<<<<<< HEAD
-    "naersk": {
-        "branch": "master",
-        "description": "Fast, flexible and eco-friendly Nix shipping of cargo crates since 2019",
-        "homepage": null,
-        "owner": "nmattia",
-        "repo": "naersk",
-        "rev": "99512691b4e4bac1b0763953c0e18392811eb76b",
-        "sha256": "0890hg9ngyh4y7cy68ii0k3chicixcnbg0scdcr6c2ig35wl35z1",
-        "type": "tarball",
-        "url": "https://github.com/nmattia/naersk/archive/99512691b4e4bac1b0763953c0e18392811eb76b.tar.gz",
-        "url_template": "https://github.com/<owner>/<repo>/archive/<rev>.tar.gz"
-    },
     "napalm": {
         "branch": "master",
         "description": "Support for building npm packages in Nix and lightweight npm registry",
@@ -23,42 +10,5 @@
         "type": "tarball",
         "url": "https://github.com/nmattia/napalm/archive/e4da955b155e8d1bd1858a8479abe9ba9d846fe8.tar.gz",
         "url_template": "https://github.com/<owner>/<repo>/archive/<rev>.tar.gz"
-    },
-    "niv": {
-        "branch": "master",
-        "description": "Easy dependency management for Nix projects",
-        "homepage": "https://github.com/nmattia/niv",
-        "owner": "nmattia",
-        "repo": "niv",
-        "rev": "8b7b70465c130d8d7a98fba1396ad1481daee518",
-        "sha256": "0fgdrxn2vzpnzr6pxaiyn5zzbd812c6f7xjjhfir0kpzamjnxwwl",
-        "type": "tarball",
-        "url": "https://github.com/nmattia/niv/archive/8b7b70465c130d8d7a98fba1396ad1481daee518.tar.gz",
-        "url_template": "https://github.com/<owner>/<repo>/archive/<rev>.tar.gz"
-    },
-    "nixpkgs": {
-        "branch": "release-19.03",
-        "description": "Nixpkgs/NixOS branches that track the Nixpkgs/NixOS channels",
-        "owner": "NixOS",
-        "repo": "nixpkgs",
-        "rev": "e0c7712eac67c6b820d9d1020f46bac96fd8cede",
-        "sha256": "08rcnqxkninl5a560ss39s4nbqf0a677q6qh1fh7i0lr9pxf6aan",
-        "type": "tarball",
-        "url": "https://github.com/NixOS/nixpkgs/archive/e0c7712eac67c6b820d9d1020f46bac96fd8cede.tar.gz",
-        "url_template": "https://github.com/<owner>/<repo>/archive/<rev>.tar.gz"
-    },
-    "nixpkgs-unstable": {
-        "branch": "nixpkgs-unstable",
-        "description": "A read-only mirror of NixOS/nixpkgs tracking the released channels. Send issues and PRs to",
-        "homepage": "https://github.com/NixOS/nixpkgs",
-        "owner": "basvandijk",
-        "repo": "nixpkgs",
-        "rev": "37831d6d350d606194d4fbad8e29de48cdb4c426",
-        "sha256": "1a4m1rf5nrq9qs972svclylz9m2nn001klk1b3zr4mry706ph5qp",
-        "type": "tarball",
-        "url": "https://github.com/basvandijk/nixpkgs/archive/6938a95bd7da5fed8d32ee1b70177e0e2ee03647.tar.gz",
-        "url_template": "https://github.com/<owner>/<repo>/archive/<rev>.tar.gz"
     }
-=======
->>>>>>> b3eaa732
 }