--- conflicted
+++ resolved
@@ -34,11 +34,7 @@
     "common": {
         "branch": "nixpkgs-21.05",
         "repo": "ssh://git@github.com/dfinity-lab/common",
-<<<<<<< HEAD
-        "rev": "0ea41f440fb5f2e8bb5540cc80bb358f28b2b483",
-=======
-        "rev": "0ee36e397d996843ae21ba24f470b895c9ad49a1",
->>>>>>> 3ce57f34
+        "rev": "5066796ea9629bd68b014122bd4b680b310781be",
         "type": "git"
     },
     "ic-ref": {
