<!DOCTYPE html>
<html>
<head>
<<<<<<< HEAD
  <meta charset="utf-8">
  <meta name="viewport" content="width=device-width">
  <title>IC Canister Bootstrap</title>
  <style>.ic_progress { display: block; margin: 50vh auto; width: 25vw; }</style>
=======
    <meta charset="UTF-8">
    <title>DFINITY Canister</title>
>>>>>>> b05c9ad0
</head>
<body>
  <app id="app"><progress class="ic_progress">Loading...</progress></app>
</body>
</html><|MERGE_RESOLUTION|>--- conflicted
+++ resolved
@@ -1,15 +1,10 @@
 <!DOCTYPE html>
 <html>
 <head>
-<<<<<<< HEAD
-  <meta charset="utf-8">
+  <meta charset="UTF-8">
   <meta name="viewport" content="width=device-width">
   <title>IC Canister Bootstrap</title>
   <style>.ic_progress { display: block; margin: 50vh auto; width: 25vw; }</style>
-=======
-    <meta charset="UTF-8">
-    <title>DFINITY Canister</title>
->>>>>>> b05c9ad0
 </head>
 <body>
   <app id="app"><progress class="ic_progress">Loading...</progress></app>
