--- conflicted
+++ resolved
@@ -1,10 +1,6 @@
 [package]
 name = "dfx"
-<<<<<<< HEAD
-version = "0.7.0-unwrapped"
-=======
-version = "0.7.1"
->>>>>>> 6fc2e3c5
+version = "0.7.1-unwrapped"
 authors = ["DFINITY Team"]
 edition = "2018"
 build = "assets/build.rs"
