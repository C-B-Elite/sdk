use crate::lib::builders::BuildConfig;
use crate::lib::environment::Environment;
use crate::lib::error::{DfxError, DfxResult};
use crate::lib::message::UserMessage;
use crate::lib::models::canister::CanisterPool;
use crate::lib::provider::create_agent_environment;
use clap::{App, Arg, ArgMatches, SubCommand};

pub fn construct() -> App<'static, 'static> {
    SubCommand::with_name("build")
        .about(UserMessage::BuildCanister.to_str())
        .arg(
            Arg::with_name("skip-frontend")
                .long("skip-frontend")
                .takes_value(false)
                .help(UserMessage::SkipFrontend.to_str()),
        )
        .arg(
            Arg::with_name("skip-manifest")
                .long("skip-manifest")
                .takes_value(false)
                .help(UserMessage::BuildSkipManifest.to_str()),
        )
        .arg(
            Arg::with_name("provider")
                .help(UserMessage::CanisterComputeProvider.to_str())
                .long("provider")
                .conflicts_with("network")
                .validator(|v| {
                    reqwest::Url::parse(&v)
                        .map(|_| ())
                        .map_err(|_| "should be a valid URL.".to_string())
                })
                .takes_value(true),
        )
        .arg(
            Arg::with_name("network")
                .help(UserMessage::CanisterComputeNetwork.to_str())
                .long("network")
                .conflicts_with("provider")
                .takes_value(true),
        )
}

pub fn exec(env: &dyn Environment, args: &ArgMatches<'_>) -> DfxResult {
    let env = create_agent_environment(env, args)?;

    let logger = env.get_logger();

    // Read the config.
    let config = env
        .get_config()
        .ok_or(DfxError::CommandMustBeRunInAProject)?;

    // Check the cache. This will only install the cache if there isn't one installed
    // already.
    env.get_cache().install()?;

    // First build.
    let canister_pool = CanisterPool::load(&env)?;

    // Create canisters on the replica and associate canister ids locally.
<<<<<<< HEAD
    if args.is_present("skip-manifest") {
=======
    if !args.is_present("skip-manifest") {
        canister_pool.create_canisters(&env)?;
    } else {
>>>>>>> 10741eac
        slog::warn!(
            env.get_logger(),
            "Skipping the build manifest. Canister IDs might be hard coded."
        );
    }

    slog::info!(logger, "Building canisters...");

    // TODO: remove the forcing of generating canister id once we have an update flow.
    canister_pool.build_or_fail(
        BuildConfig::from_config(&config)
            .with_skip_frontend(args.is_present("skip-frontend"))
            .with_skip_manifest(args.is_present("skip-manifest")),
    )?;

    Ok(())
}<|MERGE_RESOLUTION|>--- conflicted
+++ resolved
@@ -60,13 +60,7 @@
     let canister_pool = CanisterPool::load(&env)?;
 
     // Create canisters on the replica and associate canister ids locally.
-<<<<<<< HEAD
     if args.is_present("skip-manifest") {
-=======
-    if !args.is_present("skip-manifest") {
-        canister_pool.create_canisters(&env)?;
-    } else {
->>>>>>> 10741eac
         slog::warn!(
             env.get_logger(),
             "Skipping the build manifest. Canister IDs might be hard coded."
