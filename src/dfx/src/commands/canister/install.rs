--- conflicted
+++ resolved
@@ -7,11 +7,7 @@
 use clap::{App, Arg, ArgMatches, SubCommand};
 use ic_agent::{Agent, Blob, CanisterAttributes, ComputeAllocation, MemoryAllocation, RequestId};
 use slog::info;
-<<<<<<< HEAD
-use std::convert::{TryFrom, TryInto};
-=======
 use std::convert::TryFrom;
->>>>>>> e592d5bd
 use tokio::runtime::Runtime;
 
 pub fn construct() -> App<'static, 'static> {
@@ -59,12 +55,8 @@
     env: &dyn Environment,
     agent: &Agent,
     canister_info: &CanisterInfo,
-<<<<<<< HEAD
-    compute_allocation: ComputeAllocation,
+    compute_allocation: Option<ComputeAllocation>,
     memory_allocation: Option<MemoryAllocation>,
-=======
-    compute_allocation: Option<ComputeAllocation>,
->>>>>>> e592d5bd
 ) -> DfxResult<RequestId> {
     let log = env.get_logger();
     let canister_id = canister_info.get_canister_id().ok_or_else(|| {
